#!/usr/bin/env bash

set -e

SCRIPT_DIR="$(cd "$(dirname "$0")" && pwd)"

pushd "${SCRIPT_DIR}"
{
  cf api https://localhost --skip-ssl-validation
<<<<<<< HEAD
  cf login <<EOF
1
1
1
=======
  cf login << EOF
2
2
2
>>>>>>> b41dcf4b
EOF
  SMOKE_TEST_APP_ROUTE_PROTOCOL="https" SMOKE_TEST_APPS_DOMAIN="vcap.me" go test
}
popd<|MERGE_RESOLUTION|>--- conflicted
+++ resolved
@@ -7,17 +7,10 @@
 pushd "${SCRIPT_DIR}"
 {
   cf api https://localhost --skip-ssl-validation
-<<<<<<< HEAD
-  cf login <<EOF
-1
-1
-1
-=======
   cf login << EOF
 2
 2
 2
->>>>>>> b41dcf4b
 EOF
   SMOKE_TEST_APP_ROUTE_PROTOCOL="https" SMOKE_TEST_APPS_DOMAIN="vcap.me" go test
 }
